--- conflicted
+++ resolved
@@ -1,6 +1,6 @@
 [package]
 name = "client_side_validation"
-version = "0.9.0-alpha.1"
+version = "0.9.0"
 license = "Apache-2.0"
 authors = ["Dr. Maxim Orlovsky <orlovsky@lnp-bp.org>"]
 description = "Client-side validation foundation library"
@@ -18,26 +18,17 @@
 path = "src/lib.rs"
 
 [dependencies]
-confined_encoding = { version = "0.9.0-alpha.1", path = "confined_encoding" }
-commit_verify = { version = "0.9.0-alpha.1", path = "./commit_verify" }
-single_use_seals = { version = "0.9.0-alpha.1", path = "./single_use_seals" }
-serde_crate = { package = "serde", version = "1", optional = true }
+confined_encoding = { version = "0.9.0-alpha.5", path = "./confined_encoding" }
+commit_verify = { version = "0.9.0", path = "./commit_verify" }
+single_use_seals = { version = "0.9.0", path = "./single_use_seals" }
 
 [features]
 default = []
 all = ["serde", "rand", "async", "bulletproofs"]
 async = ["single_use_seals/async"]
 rand = ["commit_verify/rand"]
-<<<<<<< HEAD
-serde = ["commit_verify/serde", "serde_crate"]
-bulletproofs = ["commit_verify/bulletproofs", "confined_encoding/bulletproofs"]
-=======
-serde = ["commit_verify/serde", "strict_encoding/serde"]
-bitcoin = ["strict_encoding/bitcoin", "strict_encoding/miniscript"]
-crypto = ["strict_encoding/crypto"]
-bulletproofs = ["commit_verify/bulletproofs", "strict_encoding/lnpbp_secp256k1zkp"]
-float = ["strict_encoding/float"]
->>>>>>> 6b29870c
+serde = ["commit_verify/serde"]
+bulletproofs = ["commit_verify/bulletproofs"]
 
 [package.metadata.docs.rs]
 features = [ "all" ]
